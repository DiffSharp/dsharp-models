// Copyright 2019 The TensorFlow Authors, adapted by the DiffSharp authors. All Rights Reserved.
//
// Licensed under the Apache License, Version 2.0 (the "License");
// you may not use this file except in compliance with the License.
// You may obtain a copy of the License at
//
//     http://www.apache.org/licenses/LICENSE-2.0
//
// Unless required by applicable law or agreed to in writing, software
// distributed under the License is distributed on an "AS IS" BASIS,
// WITHOUT WARRANTIES OR CONDITIONS OF ANY KIND, either express or implied.
// See the License for the specific language governing permissions and
// limitations under the License.
#r @"..\..\bin\Debug\netcoreapp3.0\publish\DiffSharp.Core.dll"
#r @"..\..\bin\Debug\netcoreapp3.0\publish\DiffSharp.Backends.ShapeChecking.dll"
#r @"..\..\bin\Debug\netcoreapp3.0\publish\Library.dll"

open DiffSharp
open DiffSharp.Model
open DiffSharp.ShapeChecking

/// 2-D layer applying instance normalization over a mini-batch of inputs.
///
/// Creates a instance normalization 2D Layer.
///
/// - Parameters:
///   - featureCount: Size of the channel axis in the expected input.
///   - epsilon: Small scalar added for numerical stability.
///
/// Reference: [Instance Normalization](https://arxiv.org/abs/1607.08022)
<<<<<<< HEAD
//[<ShapeCheck(100)>]
type InstanceNorm2D(featureCount: int, ?epsilon: Tensor) =
    inherit Model()

    /// Small value added in denominator for numerical stability.
    let epsilon = defaultArg epsilon (dsharp.scalar 1e-5)

    /// Learnable parameter scale for affine transformation.
    let scale = dsharp.ones [featureCount] |> Parameter

    /// Learnable parameter offset for affine transformation.
    let offset = dsharp.zeros [featureCount] |> Parameter

    do base.add([scale; offset])

    //[<ShapeCheck("N,100,H,W")>]
    override _.forward(input: Tensor) =

=======
[<ShapeCheck>]
type InstanceNorm2D(featureCount: int, ?epsilon: Tensor) =
    inherit Model()
    
    /// Small value added in denominator for numerical stability.
    let epsilon = defaultArg epsilon (dsharp.scalar 1e-5)
    
    /// Learnable parameter scale for affine transformation.
    let scale = dsharp.ones [featureCount]  |> Parameter
    
    /// Learnable parameter offset for affine transformation.
    let offset = dsharp.zeros [featureCount] |> Parameter

    [<ShapeCheck("N,C,H,W")>]
    override _.forward(input: Tensor) =
    
>>>>>>> 09e7251d
        // Calculate mean & variance along H,W axes.
        let mean = input.mean(dims=[2; 3])
        let variance = input.variance(dims=[2; 3])
        let norm = (input - mean) * dsharp.rsqrt(variance + epsilon)
        let res = norm * scale.value.view([featureCount;1;1]) + offset.value.view([featureCount;1;1])
        res

    override _.ToString() = sprintf "InstanceNorm2D(scale=%O, offset=%O, epsilon=%O)" scale offset epsilon

[<ShapeCheck>]
type ResNetBlock(channels: int, ?useDropOut: bool) =
    inherit Model()
    let useDropOut = defaultArg useDropOut false
    let conv1 = Conv2d(channels, channels, kernelSize=3, bias=true, padding=1 )
    let norm1 = InstanceNorm2D(featureCount=channels)

    let conv2 = Conv2d(channels, channels, kernelSize=3, bias=true, padding=1)
    let norm2 = InstanceNorm2D(featureCount=channels)

    let dropOut = Dropout(0.5)
    do base.add([conv1; norm1; conv2; norm2])

    [<ShapeCheck("N,100,H,W")>]
    override _.forward(input: Tensor) =
        let retVal = input |> conv1.forward |> norm1.forward
        let retVal = retVal |> dsharp.relu

        let retVal = if useDropOut then retVal  |> dropOut.forward else retVal
        let retVal = retVal |> conv2.forward |> norm2.forward

        input + retVal

    override _.ToString() =
        sprintf "ResNetBlock(conv1=%O norm1=%O conv2=%O norm2=%O dropOut=%O)" conv1 norm1 conv2 norm2 dropOut
<|MERGE_RESOLUTION|>--- conflicted
+++ resolved
@@ -28,8 +28,6 @@
 ///   - epsilon: Small scalar added for numerical stability.
 ///
 /// Reference: [Instance Normalization](https://arxiv.org/abs/1607.08022)
-<<<<<<< HEAD
-//[<ShapeCheck(100)>]
 type InstanceNorm2D(featureCount: int, ?epsilon: Tensor) =
     inherit Model()
 
@@ -47,24 +45,6 @@
     //[<ShapeCheck("N,100,H,W")>]
     override _.forward(input: Tensor) =
 
-=======
-[<ShapeCheck>]
-type InstanceNorm2D(featureCount: int, ?epsilon: Tensor) =
-    inherit Model()
-    
-    /// Small value added in denominator for numerical stability.
-    let epsilon = defaultArg epsilon (dsharp.scalar 1e-5)
-    
-    /// Learnable parameter scale for affine transformation.
-    let scale = dsharp.ones [featureCount]  |> Parameter
-    
-    /// Learnable parameter offset for affine transformation.
-    let offset = dsharp.zeros [featureCount] |> Parameter
-
-    [<ShapeCheck("N,C,H,W")>]
-    override _.forward(input: Tensor) =
-    
->>>>>>> 09e7251d
         // Calculate mean & variance along H,W axes.
         let mean = input.mean(dims=[2; 3])
         let variance = input.variance(dims=[2; 3])
